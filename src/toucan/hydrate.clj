(ns toucan.hydrate
  "Functions for deserializing and hydrating fields in objects fetched from the DB."
  (:require [clojure.java.classpath :as classpath]
            [clojure.string :as s]
            [clojure.tools.namespace.find :as ns-find]
            (toucan [db :as db]
                    [models :as models])))

;;;                                       Counts Destructuring & Restructuring
;;; ==================================================================================================================

;; #### *DISCLAIMER*
;;
;; This I wrote this code at 4 AM nearly 2 years ago and don't remember exactly what it is supposed to accomplish,
;; or why. It generates a sort of path that records the wacky ways in which objects in a collection are nested,
;; and how they fit into sequences; it then returns a flattened sequence of desired objects for easy modification.
;; Afterwards the modified objects can be put in place of the originals by passing in the sequence of modified objects
;; and the path.
;;
;; Nonetheless, it still works (somehow) and is well-tested. But it's definitely overengineered and crying out to be
;; replaced with a simpler implementation (`clojure.walk` would probably work here). PRs welcome!
;;
;; #### Original Overview
;;
;; At a high level, these functions let you aggressively flatten a sequence of maps by a key
;; so you can apply some function across it, and then unflatten that sequence.
;;
;;          +-------------------------------------------------------------------------+
;;          |                                                                         +--> (map merge) --> new seq
;;     seq -+--> counts-of ------------------------------------+                      |
;;          |                                                  +--> counts-unflatten -+
;;          +--> counts-flatten -> (modify the flattened seq) -+
;;
;; 1.  Get a value that can be used to unflatten a sequence later with `counts-of`.
;; 2.  Flatten the sequence with `counts-flatten`
;; 3.  Modify the flattened sequence as needed
;; 4.  Unflatten the sequence by calling `counts-unflatten` with the modified sequence and value from step 1
;; 5.  `map merge` the original sequence and the unflattened sequence.
;;
;; For your convenience `counts-apply` combines these steps for you.

(defn- counts-of
  "Return a sequence of counts / keywords that can be used to unflatten
   COLL later.

    (counts-of [{:a [{:b 1} {:b 2}], :c 2}
                {:a {:b 3}, :c 4}] :a)
      -> [2 :atom]

   For each `x` in COLL, return:

   *  `(count (k x))` if `(k x)` is sequential
   *  `:atom`         if `(k x)` is otherwise non-nil
   *  `:nil`          if `x` has key `k` but the value is nil
   *  `nil`           if `x` is nil."
  [coll k]
  (map (fn [x]
         (cond
           (sequential? (k x)) (count (k x))
           (k x)               :atom
           (contains? x k)     :nil
           :else               nil))
       coll))

(defn- counts-flatten
  "Flatten COLL by K.

    (counts-flatten [{:a [{:b 1} {:b 2}], :c 2}
                     {:a {:b 3}, :c 4}] :a)
      -> [{:b 1} {:b 2} {:b 3}]"
  [coll k]
  {:pre [(sequential? coll)
         (keyword? k)]}
  (->> coll
       (map k)
       (mapcat (fn [x]
                 (if (sequential? x)  x
                     [x])))))

(defn- counts-unflatten
  "Unflatten COLL by K using COUNTS from `counts-of`.

    (counts-unflatten [{:b 2} {:b 4} {:b 6}] :a [2 :atom])
      -> [{:a [{:b 2} {:b 4}]}
          {:a {:b 6}}]"
  ([coll k counts]
   (counts-unflatten [] coll k counts))
  ([acc coll k [count & more]]
   (let [[unflattend coll] (condp = count
                             nil   [nil (rest coll)]
                             :atom [(first coll) (rest coll)]
                             :nil  [:nil (rest coll)]
                             (split-at count coll))
         acc (conj acc unflattend)]
     (if-not (seq more) (map (fn [x]
                               (when x
                                 {k (when-not (= x :nil) x)}))
                             acc)
             (recur acc coll k more)))))

(defn- counts-apply
  "Apply F to values of COLL flattened by K, then return unflattened/updated results.

    (counts-apply [{:a [{:b 1} {:b 2}], :c 2}
                   {:a {:b 3}, :c 4}]
      :a #(update-in % [:b] (partial * 2)))

      -> [{:a [{:b 2} {:b 4}], :c 2}
          {:a {:b 3}, :c 4}]"
  [coll k f]
  (let [counts (counts-of coll k)
        new-vals (-> coll
                     (counts-flatten k)
                     f
                     (counts-unflatten k counts))]
    (map merge coll new-vals)))


;;;                                                     Util Fns
;;; ==================================================================================================================

(defn- valid-hydration-form?
  "Is this a valid argument to `hydrate`?"
  [k]
  (or (keyword? k)
      (and (sequential? k)
           (keyword? (first k))
           (every? valid-hydration-form? (rest k)))))

(defn- kw-append
  "Append to a keyword.

     (kw-append :user \"_id\") -> :user_id"
  [k suffix]
  (keyword (str (name k) suffix)))

(defn- lookup-functions-with-metadata-key
  "Return a map of hydration keywords to functions that should be used to hydrate them, e.g.

     {:fields #'my-project.models.table/fields
      :tables #'my-project.models.database/tables
      ...}

   These functions are ones that are marked METADATA-KEY, e.g. `^:hydrate` or `^:batched-hydrate`."
  [metadata-key]
  (loop [m {}, [[k f] & more] (for [ns          (all-ns)
                                    [symb varr] (ns-interns ns)
                                    :let        [hydration-key (metadata-key (meta varr))]
                                    :when       hydration-key]
                                [(if (true? hydration-key)
                                   (keyword (name symb))
                                   hydration-key)
                                 varr])]
    (cond
      (not k) m
      (m k)   (throw (Exception.
                      (format "Duplicate `^%s` functions for key '%s': %s and %s." metadata-key k (m k) f)))
      :else   (recur (assoc m k f) more))))


;;;                                  Automagic Batched Hydration (via :model-keys)
;;; ==================================================================================================================

(defn- require-model-namespaces-and-find-hydration-fns
  "Return map of `hydration-key` -> model
  e.g. `:user -> User`.

  This is built pulling the `hydration-keys` set from all of our entities."
  []
  (into {} (for [ns       (all-ns)
                 [_ varr] (ns-publics ns)
                 :let     [model (var-get varr)]
                 :when    (models/model? model)
                 :let     [hydration-keys (models/hydration-keys model)]
                 k        hydration-keys]
             {k model})))

(def ^:private automagic-batched-hydration-key->model* (atom nil))

(defn- automagic-batched-hydration-key->model
  "Get a map of hydration keys to corresponding models."
  []
  (or @automagic-batched-hydration-key->model*
      (reset! automagic-batched-hydration-key->model* (require-model-namespaces-and-find-hydration-fns))))


(defn- can-automagically-batched-hydrate?
  "Can we do a batched hydration of RESULTS with key K?"
  [results k]
  (let [k-id-u (kw-append k "_id")
        k-id-d (kw-append k "-id")
        contains-k-id? (fn [obj]
                         (or (contains? obj k-id-u)
                             (contains? obj k-id-d)))]
    (and (contains? (automagic-batched-hydration-key->model) k)
         (every? contains-k-id? results))))

(defn- automagically-batched-hydrate
  "Hydrate keyword DEST-KEY across all RESULTS by aggregating corresponding source keys (`DEST-KEY_id`),
  doing a single `db/select`, and mapping corresponding objects to DEST-KEY."
  [results dest-key]
  {:pre [(keyword? dest-key)]}
  (let [model       ((automagic-batched-hydration-key->model) dest-key)
        source-keys #{(kw-append dest-key "_id") (kw-append dest-key "-id")}
        ids         (set (for [result results
                               :when  (not (get result dest-key))
                               :let   [k (some result source-keys)]
                               :when  k]
                           k))
        objs        (if (seq ids)
                      (into {} (for [item (db/select model, :id [:in ids])]
                                 {(:id item) item}))
                      (constantly nil))]
    (for [result results
          :let [source-id (some result source-keys)]]
      (if (get result dest-key)
        result
        (assoc result dest-key (objs source-id))))))


;;;                         Function-Based Batched Hydration (fns marked ^:batched-hydrate)
;;; ==================================================================================================================

<<<<<<< HEAD
(def ^:private k->batched-f (atom nil))

(defn- hydration-fn
  [a typek k]
  (if-let [fns @a]
    (fns k)
    (do
      (reset! a (lookup-functions-with-metadata-key typek))
      (hydration-fn a typek k))))

(defn- hydration-key->batched-f
  "Get the function marked `^:batched-hydrate` for K."
  [k]
  (hydration-fn k->batched-f :batched-hydrate k))

(def ^:private fn-based-batched-hydration-keys
  "Delay that returns set of keys that are elligible for batched hydration."
  (delay (set (keys @k->batched-f))))
=======
(def ^:private hydration-key->batched-f*
  (atom nil))

(defn- hydration-key->batched-f
  "Map of keys to functions marked `^:batched-hydrate` for them."
  []
  (or @hydration-key->batched-f*
      (reset! hydration-key->batched-f* (lookup-functions-with-metadata-key :batched-hydrate))))
>>>>>>> c5567c83

(defn- can-fn-based-batched-hydrate? [_ k]
  (contains? (hydration-key->batched-f) k))

(defn- fn-based-batched-hydrate
  [results k]
  {:pre [(keyword? k)]}
  (((hydration-key->batched-f) k) results))


;;;                              Function-Based Simple Hydration (fns marked ^:hydrate)
;;; ==================================================================================================================

<<<<<<< HEAD
(def ^:private k->f (atom nil))

(defn- hydration-key->f
  "Get the function marked `^:hydrate` for K."
  [k]
  (hydration-fn k->f :hydrate k))
=======
(def ^:private hydration-key->f*
  (atom nil))

(defn- hydration-key->f
  "Fetch a map of keys to functions marked `^:hydrate` for them."
  []
  (or @hydration-key->f*
      (reset! hydration-key->f* (lookup-functions-with-metadata-key :hydrate))))
>>>>>>> c5567c83

(defn- simple-hydrate
  "Hydrate keyword K in results by calling corresponding functions when applicable."
  [results k]
  {:pre [(keyword? k)]}
  (for [result results]
    ;; don't try to hydrate if they key is already present. If we find a matching fn, hydrate with it
    (when result
      (or (when-not (k result)
            (when-let [f ((hydration-key->f) k)]
              (assoc result k (f result))))
          result))))


;;;                                     Resetting Hydration keys (for REPL usage)
;;; ==================================================================================================================

(defn flush-hydration-key-caches!
  "Clear out the cached hydration keys. Useful when doing interactive development and defining new hydration
  functions."
  []
  (reset! automagic-batched-hydration-key->model* nil)
  (reset! hydration-key->batched-f*               nil)
  (reset! hydration-key->f*                       nil))



;;;                                               Primary Hydration Fns
;;; ==================================================================================================================

(defn refresh!
  "Resets the hydration lookup values. Useful in the event of newly resolved models"
  []
  (reset! k->f nil)
  (reset! k->batched-f nil))

(declare hydrate)

(defn- hydrate-vector
  "Hydrate a nested hydration form (vector) by recursively calling `hydrate`."
  [results [k & more :as vect]]
  (assert (> (count vect) 1)
    (format (str "Replace '%s' with '%s'. Vectors are for nested hydration. "
                 "There's no need to use one when you only have a single key.")
            vect (first vect)))
  (let [results (hydrate results k)]
    (if-not (seq more)
      results
      (counts-apply results k #(apply hydrate % more)))))

(defn- hydrate-kw
  "Hydrate a single keyword."
  [results k]
  (cond
    (can-automagically-batched-hydrate? results k) (automagically-batched-hydrate results k)
    (can-fn-based-batched-hydrate? results k)      (fn-based-batched-hydrate results k)
    :else                                          (simple-hydrate results k)))

(defn- hydrate-1
  "Hydrate a single hydration form."
  [results k]
  (if (keyword? k)
    (hydrate-kw results k)
    (hydrate-vector results k)))

(defn- hydrate-many
  "Hydrate many hydration forms across a *sequence* of RESULTS by recursively calling `hydrate-1`."
  [results k & more]
  (let [results (hydrate-1 results k)]
    (if-not (seq more)
      results
      (recur results (first more) (rest more)))))


;;;                                                 Public Interface
;;; ==================================================================================================================

;;                              hydrate <-------------+
;;                                |                   |
;;                            hydrate-many            |
;;                                | (for each form)   |
;;                            hydrate-1               | (recursively)
;;                                |                   |
;;                     keyword? --+-- vector?         |
;;                        |             |             |
;;                   hydrate-kw    hydrate-vector ----+
;;                        |
;;               can-automagically-batched-hydrate?
;;                              |
;;             true ------------+----------------- false
;;              |                                    |
;;     automagically-batched-hydrate    can-fn-based-batched-hydrate?
;;                                                  |
;;                                true -------------+------------- false
;;                                 |                                 |
;;                      fn-based-batched-hydrate              simple-hydrate

(defn hydrate
  "Hydrate a single object or sequence of objects.


#### Automagic Batched Hydration (via hydration-keys)

  `hydrate` attempts to do a *batched hydration* where possible.
  If the key being hydrated is defined as one of some model's `hydration-keys`,
  `hydrate` will do a batched `db/select` if a corresponding key ending with `_id`
  is found in the objects being batch hydrated.

    (hydrate [{:user_id 100}, {:user_id 101}] :user)

  Since `:user` is a hydration key for `User`, a single `db/select` will used to
  fetch `Users`:

    (db/select User :id [:in #{100 101}])

  The corresponding `Users` are then added under the key `:user`.


#### Function-Based Batched Hydration (via functions marked ^:batched-hydrate)

  If the key can't be hydrated auto-magically with the appropriate `:hydration-keys`,
  `hydrate` will look for a function tagged with `:batched-hydrate` in its metadata, and
  use that instead. If a matching function is found, it is called with a collection of objects,
  e.g.

    (defn with-fields
      \"Efficiently add `Fields` to a collection of TABLES.\"
      {:batched-hydrate :fields}
      [tables]
      ...)

    (let [tables (get-some-tables)]
      (hydrate tables :fields))     ; uses with-fields

  By default, the function will be used to hydrate keys that match its name; as in the example above,
  you can specify a different key to hydrate for in the metadata instead.


#### Simple Hydration (via functions marked ^:hydrate)

  If the key is *not* eligible for batched hydration, `hydrate` will look for a function or method
  tagged with `:hydrate` in its metadata, and use that instead; if a matching function
  is found, it is called on the object being hydrated and the result is `assoc`ed:

    (defn ^:hydrate dashboard [{:keys [dashboard_id]}]
      (Dashboard dashboard_id))

    (let [dc (DashboardCard ...)]
      (hydrate dc :dashboard))    ; roughly equivalent to (assoc dc :dashboard (dashboard dc))

  As with `:batched-hydrate` functions, by default, the function will be used to hydrate keys that
  match its name; you can specify a different key to hydrate instead as the metadata value of `:hydrate`:

    (defn ^{:hydrate :pk_field} pk-field-id [obj] ...) ; hydrate :pk_field with pk-field-id

  Keep in mind that you can only define a single function/method to hydrate each key; move functions into the
  `IModel` interface as needed.


#### Hydrating Multiple Keys

  You can hydrate several keys at one time:

    (hydrate {...} :a :b)
      -> {:a 1, :b 2}

#### Nested Hydration

  You can do recursive hydration by listing keys inside a vector:

    (hydrate {...} [:a :b])
      -> {:a {:b 1}}

  The first key in a vector will be hydrated normally, and any subsequent keys
  will be hydrated *inside* the corresponding values for that key.

    (hydrate {...}
             [:a [:b :c] :e])
      -> {:a {:b {:c 1} :e 2}}"
  [results k & ks]
  {:pre [(valid-hydration-form? k)
         (every? valid-hydration-form? ks)]}
  (when results
    (if (sequential? results)
      (if (empty? results)
        results
        (apply hydrate-many results k ks))
      (first (apply hydrate-many [results] k ks)))))<|MERGE_RESOLUTION|>--- conflicted
+++ resolved
@@ -167,12 +167,12 @@
 
   This is built pulling the `hydration-keys` set from all of our entities."
   []
-  (into {} (for [ns       (all-ns)
+  (into {} (for [ns (all-ns)
                  [_ varr] (ns-publics ns)
-                 :let     [model (var-get varr)]
-                 :when    (models/model? model)
-                 :let     [hydration-keys (models/hydration-keys model)]
-                 k        hydration-keys]
+                 :let [model (var-get varr)]
+                 :when (models/model? model)
+                 :let [hydration-keys (models/hydration-keys model)]
+                 k hydration-keys]
              {k model})))
 
 (def ^:private automagic-batched-hydration-key->model* (atom nil))
@@ -200,7 +200,7 @@
   doing a single `db/select`, and mapping corresponding objects to DEST-KEY."
   [results dest-key]
   {:pre [(keyword? dest-key)]}
-  (let [model       ((automagic-batched-hydration-key->model) dest-key)
+  (let [model ((automagic-batched-hydration-key->model) dest-key)
         source-keys #{(kw-append dest-key "_id") (kw-append dest-key "-id")}
         ids         (set (for [result results
                                :when  (not (get result dest-key))
@@ -221,26 +221,6 @@
 ;;;                         Function-Based Batched Hydration (fns marked ^:batched-hydrate)
 ;;; ==================================================================================================================
 
-<<<<<<< HEAD
-(def ^:private k->batched-f (atom nil))
-
-(defn- hydration-fn
-  [a typek k]
-  (if-let [fns @a]
-    (fns k)
-    (do
-      (reset! a (lookup-functions-with-metadata-key typek))
-      (hydration-fn a typek k))))
-
-(defn- hydration-key->batched-f
-  "Get the function marked `^:batched-hydrate` for K."
-  [k]
-  (hydration-fn k->batched-f :batched-hydrate k))
-
-(def ^:private fn-based-batched-hydration-keys
-  "Delay that returns set of keys that are elligible for batched hydration."
-  (delay (set (keys @k->batched-f))))
-=======
 (def ^:private hydration-key->batched-f*
   (atom nil))
 
@@ -249,7 +229,6 @@
   []
   (or @hydration-key->batched-f*
       (reset! hydration-key->batched-f* (lookup-functions-with-metadata-key :batched-hydrate))))
->>>>>>> c5567c83
 
 (defn- can-fn-based-batched-hydrate? [_ k]
   (contains? (hydration-key->batched-f) k))
@@ -263,14 +242,6 @@
 ;;;                              Function-Based Simple Hydration (fns marked ^:hydrate)
 ;;; ==================================================================================================================
 
-<<<<<<< HEAD
-(def ^:private k->f (atom nil))
-
-(defn- hydration-key->f
-  "Get the function marked `^:hydrate` for K."
-  [k]
-  (hydration-fn k->f :hydrate k))
-=======
 (def ^:private hydration-key->f*
   (atom nil))
 
@@ -279,7 +250,6 @@
   []
   (or @hydration-key->f*
       (reset! hydration-key->f* (lookup-functions-with-metadata-key :hydrate))))
->>>>>>> c5567c83
 
 (defn- simple-hydrate
   "Hydrate keyword K in results by calling corresponding functions when applicable."
@@ -302,8 +272,8 @@
   functions."
   []
   (reset! automagic-batched-hydration-key->model* nil)
-  (reset! hydration-key->batched-f*               nil)
-  (reset! hydration-key->f*                       nil))
+  (reset! hydration-key->batched-f* nil)
+  (reset! hydration-key->f* nil))
 
 
 
