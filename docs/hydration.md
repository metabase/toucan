# Hydration

If you're developing something like a REST API, there's a good chance at some point you'll want to *hydrate* some related objects
and return them in your response. For example, suppose we wanted to return a Venue with its Category hydrated:

```clojure
;; No hydration
{:name        "The Tempest"
 :category_id 120
 ...}

;; w/ hydrated :category
{:name        "The Tempest"
 :category_id 120
 :category    {:name "Dive Bar"
               ...}
 ...}
```

The code to do something like this is enormously hairy in vanilla JDBC + HoneySQL. Luckily, Toucan makes this kind of thing a piece
of cake:

```clojure
(hydrate (Venue 120) :category)
```

Toucan is clever enough to automatically figure out that Venue's `:category_id` corresponds to the `:id` of a Category, and constructs efficient queries
to fetch it. Toucan can hydrate single objects, sequences of objects, and even objects inside hydrated objects, all in an efficient way that minimizes
the number of DB calls. You can also define custom functions to hydrate different keys, and add additional mappings for automatic hydration, as
discussed below.

## Architecture

The following flowchart demonstrates how `hydrate` decides *how* to hydrate something:

```
                          hydrate <-------------+
                            |                   |
                        hydrate-many            |
                            | (for each form)   |
                        hydrate-1               | (recursively)
                            |                   |
                 keyword? --+-- vector?         |
                    |             |             |
               hydrate-kw    hydrate-vector ----+
                    |
           can-automagically-batched-hydrate?
                          |
         true ------------+----------------- false
          |                                    |
 automagically-batched-hydrate    can-fn-based-batched-hydrate?
                                              |
                            true -------------+------------- false
                             |                                 |
                  fn-based-batched-hydrate              simple-hydrate
```

The various methods of hydration are discussed in more detail below.


## Automagic Batched Hydration (via hydration-keys)

`hydrate` attempts to do a *batched hydration* where possible.
If the key being hydrated is defined as one of some model's `hydration-keys`,
`hydrate` will do a batched `db/select` if a corresponding key ending with `_id` or `-id`
is found in the objects being batch hydrated.

```clojure
(models/defmodel User :users
  models/IModel
  ;; tell Toucan to do batched hydration of the key `:user` by fetching instances of User with given `:id`s
  (hydration-keys []
    [:user]))

;; ... later, somewhere else ...

(hydrate [{:user_id 100}, {:user_id 101}] :user)

;; -> [{:user_id 100, :user {...}}
;;     {:user_id 101, :user {...}}]
;;
;; (the :user property is now hydrated by fetching the User with each :user_id)
```

Since `:user` is a hydration key for `User`, a single `db/select` will used to
fetch `Users`:

```clojure
(db/select User :id [:in #{100 101}])
```

The corresponding `Users` are then added under the key `:user`.


## Function-Based Batched Hydration (via functions marked ^:batched-hydrate)

If the key can't be hydrated auto-magically with the appropriate `:hydration-keys`,
`hydrate` will look for a function tagged with `:batched-hydrate` in its metadata, and
use that instead. If a matching function is found, it is called with a collection of objects,
e.g.

```clojure
(defn with-fields
  \"Efficiently add `Fields` to a collection of TABLES.\"
  {:batched-hydrate :fields}
  [tables]
  ...)

(let [tables (get-some-tables)]
  (hydrate tables :fields))     ; uses with-fields
```

By default, the function will be used to hydrate keys that match its name; as in the example above,
you can specify a different key to hydrate for in the metadata instead.


## Simple Hydration (via functions marked ^:hydrate)

If the key is *not* eligible for batched hydration, `hydrate` will look for a function or method
tagged with `:hydrate` in its metadata, and use that instead; if a matching function
is found, it is called on the object being hydrated and the result is `assoc`ed:

```clojure
(defn ^:hydrate dashboard [{:keys [dashboard_id]}]
  (Dashboard dashboard_id))

(let [dc (DashboardCard ...)]
  (hydrate dc :dashboard))    ; roughly equivalent to (assoc dc :dashboard (dashboard dc))
```

As with `:batched-hydrate` functions, by default, the function will be used to hydrate keys that
match its name; you can specify a different key to hydrate instead as the metadata value of `:hydrate`:

```clojure
(defn ^{:hydrate :pk_field} pk-field-id [obj] ...) ; hydrate :pk_field with pk-field-id
```

Keep in mind that you can only define a single function/method to hydrate each key; move functions into the
`IModel` interface as needed.


## Hydrating Multiple Keys

You can hydrate several keys at one time:

```clojure
(hydrate {...} :a :b)
;; -> {:a 1, :b 2}
```

## Nested Hydration

You can do recursive hydration by listing keys inside a vector:

```clojure
(hydrate {...} [:a :b])
;; -> {:a {:b 1}}
```

The first key in a vector will be hydrated normally, and any subsequent keys
will be hydrated *inside* the corresponding values for that key.

```clojure
(hydrate {...}
  [:a [:b :c] :e])
;; -> {:a {:b {:c 1} :e 2}}
```

<<<<<<< HEAD
## Refreshing Hydrations

Simple and batch hydration functions are lazily resolved within loaded namespaces on first call of `hydrate`. If hydrate
has been called, which results in resolution of new models which contain hydrations in the same namespace; these new
hydrations will not be evaluated. Invoking `refresh!` will clear the previously resolved hydration functions (resulting
in a need to re-scan the namespaces on next hydrate).

```clojure
(refresh!)
=======
## Flushing the Hydration Key Caches for Interactive (REPL) Development

The functions that can be used to hydrate things are resolved and cached the first time you call `hydrate`. In an
interactive development environment (such as a REPL), you'll sometimes find yourself wanting to add new hydration
functions. Luckily, one simple call can flush the caches, allowing you to add new hydration functions as you please:

```clojure
(toucan.hydrate/flush-hydration-key-caches!)
>>>>>>> c5567c83
```<|MERGE_RESOLUTION|>--- conflicted
+++ resolved
@@ -166,17 +166,6 @@
 ;; -> {:a {:b {:c 1} :e 2}}
 ```
 
-<<<<<<< HEAD
-## Refreshing Hydrations
-
-Simple and batch hydration functions are lazily resolved within loaded namespaces on first call of `hydrate`. If hydrate
-has been called, which results in resolution of new models which contain hydrations in the same namespace; these new
-hydrations will not be evaluated. Invoking `refresh!` will clear the previously resolved hydration functions (resulting
-in a need to re-scan the namespaces on next hydrate).
-
-```clojure
-(refresh!)
-=======
 ## Flushing the Hydration Key Caches for Interactive (REPL) Development
 
 The functions that can be used to hydrate things are resolved and cached the first time you call `hydrate`. In an
@@ -185,5 +174,4 @@
 
 ```clojure
 (toucan.hydrate/flush-hydration-key-caches!)
->>>>>>> c5567c83
 ```